#include "../inst/include/RIVSparse.h"

using namespace Rcpp;

<<<<<<< HEAD
class VCSC;
=======
// class VCSC;
>>>>>>> c564e1c3

//! Base class
class BaseVCSC {
 public:

  // Constructor
  virtual ~BaseVCSC() {}

  //* Virtual methods
  /****************************************************
   *                                                   *
   *                                                   *
   *                   Converters                      *
   *                                                   *
   *                                                   *
   *****************************************************/
  // virtual S4 to_dgCMatrix() = 0;
  // virtual S4 to_dgRMatrix() = 0;
  // virtual S4 to_dgTMatrix() = 0;
  // virtual IVCSC to_ivcsc() = 0;

  /****************************************************
   *                                                   *
   *                                                   *
   *                      Getters                      *
   *                                                   *
   *                                                   *
   *****************************************************/
  virtual double coeff(int i, int j) = 0;
  virtual int rows() = 0;
  virtual int cols() = 0;
  virtual int nnz() = 0;
  virtual int innerdim() = 0;
  virtual int outerdim() = 0;
  virtual int bytesize() = 0;


  /****************************************************
   *                                                   *
   *                                                   *
   *               Matrix Manipulation                 *
   *                                                   *
   *                                                   *
   *****************************************************/
  virtual void transpose() = 0;
  // virtual VCSC slice(int start, int end) = 0;
  virtual void append(VCSC& other) = 0;
  virtual NumericMatrix mult(NumericMatrix dense_mat) = 0;

  /*****************************************************
   *                                                   *
   *                                                   *
   *                     Operators                     *
   *                                                   *
   *                                                   *
   *****************************************************/
  // virtual VCSC operator*(double scalar) = 0;
  // virtual VCSC operator*(NumericMatrix dense_mat) = 0;
  // virtual bool operator==(const VCSC& vcsc) = 0;
  // virtual bool operator!=(const VCSC &vcsc) = 0;
  // virtual VCSC operator=(VCSC vcsc) = 0;

  /*****************************************************
   *                                                   *
   *                                                   *
   *                       Misc                        *
   *                                                   *
   *                                                   *
   *****************************************************/
  // virtual void print() = 0;
  // virtual void save(std::string filename) = 0;
  // virtual VCSC load(std::string filename) = 0;
};






//! Templated derived class
template <typename T, typename U, bool columnMajor = 1>
class DerivedVCSC : public BaseVCSC {
 
 public:
  // Underlying VCSC matrix
  IVSparse::VCSC<T, U, columnMajor> *mat; // pointer to the VCSC matrix

  /****************************************************
   *                                                   *
   *                                                   *
   *                   Converters                      *
   *                                                   *
   *                                                   *
   *****************************************************/
  // S4 to_dgCMatrix() {}
  // S4 to_dgRMatrix() {}
  // S4 to_dgTMatrix() {}
  // IVCSC to_ivcsc() {}

  /******************************************************
   *                                                    *
   *                                                    *
   *                      Getters                       *
   *                                                    *
   *                                                    *
   *****************************************************/
  double coeff(int i, int j) { return mat->coeff(i, j); }
  int rows() { return mat->rows(); }
  int cols() { return mat->cols(); }
  int nnz() { return mat->nonZeros(); }
  int innerdim() { return mat->innerSize(); }
  int outerdim() { return mat->outerSize(); }
  int bytesize() { return mat->byteSize(); }

  /****************************************************
   *                                                   *
   *                                                   *
   *               Matrix Manipulation                 *
   *                                                   *
   *                                                   *
   *****************************************************/
  void transpose() {
    // transpose the matrix
    mat->inPlaceTranspose();
  }
  
  // VCSC slice(int start, int end) {}

  void append(VCSC& other) override;

  NumericMatrix mult(NumericMatrix dense_mat) {
    // make a new dense matrix to store the result
    NumericMatrix result(dense_mat.ncol(), dense_mat.nrow());

    // transpose mat
    NumericMatrix mat_t = Rcpp::transpose(dense_mat);

    std::vector<std::mutex> mutexList(mat->rows());

    int outerDim = mat->cols();

    #pragma omp parallel for
    for (uint32_t i = 0; i < outerDim; ++i) {
      for (typename IVSparse::VCSC<T, U, columnMajor>::InnerIterator it(*mat, i); it; ++it) {
        std::lock_guard<std::mutex> lock(mutexList[it.getIndex()]);
        result.column(it.getIndex()) = result.column(it.getIndex()) + (mat_t.column(i) * it.value());
      }
    }
    // return result transposed
    return Rcpp::transpose(result);
  }

  /*****************************************************
   *                                                   *
   *                                                   *
   *                     Operators                     *
   *                                                   *
   *                                                   *
   *****************************************************/
  // VCSC operator*(double scalar) {}
  // VCSC operator*(NumericMatrix dense_mat) {}
  // bool operator==(VCSC &vcsc) {
  //   return mat->operator==(*vcsc.vcsc_mat->mat);
  // }
  // bool operator!=(VCSC &vcsc) {
  //   return mat->operator!=(*vcsc.vcsc_mat->mat);
  // }
  // VCSC operator=(VCSC vcsc) {}

  /*****************************************************
   *                                                   *
   *                                                   *
   *                       Misc                        *
   *                                                   *
   *                                                   *
   *****************************************************/
  // void print() {}
  // void save(std::string filename) {}
  // VCSC load(std::string filename) {}

  // IVSparse::VCSC<T, U, columnMajor> *getMat() override {
  //   return mat;
  // }
};




//! Your VCSC class
class VCSC {
 public:

 /****************************************************
 *                                                   *
 *                                                   *
 *                   Constructors                    *
 *                                                   *
 *                                                   *
 *****************************************************/

  // Default constructor
  VCSC() {}

  //! dgTMatrix->VCSC conversion is not great, needs to copy because not sorted COO
  // Constructor to convert a dg(C/R/T)Matrix to VCSC
  VCSC(const S4 &mat) {  // take a dg(C/R/T)Matrix and convert it to VCSC<int, double>
    // create the vectors
    IntegerVector i, p, Dim;
    NumericVector x;
    List Dimnames;
    bool columnMajor = true;

    // get sparse matrix type
    std::string mat_type = mat.attr("class");

    if (mat_type == "dgCMatrix") {
      i = mat.slot("i");
      p = mat.slot("p");
      x = mat.slot("x");
      Dim = mat.slot("Dim");
    } else if (mat_type == "dgRMatrix") {
      i = mat.slot("j");
      p = mat.slot("p");
      x = mat.slot("x");
      Dim = mat.slot("Dim");
      columnMajor = false;
    } else if (mat_type == "dgTMatrix") {
      i = mat.slot("i");
      p = mat.slot("j");
      x = mat.slot("x");
      Dim = mat.slot("Dim");
    } else {
      stop("Invalid matrix type");
    }

    uint64_t nrow = Dim[0];
    uint64_t ncol = Dim[1];
    uint64_t nnz = x.size();

    // get pointers to the vectors
    int *i_ptr = &i[0];
    int *p_ptr = &p[0];
    double *x_ptr = &x[0];

    if (mat_type == "dgTMatrix") {
      DerivedVCSC<double, int> *derived_vcsc_mat = new DerivedVCSC<double, int>();
      // construct a vector of tuples to store the triplet matrix
      std::vector<std::tuple<int, int, double>> entries;
      for (int k = 0; k < nnz; k++) {
        entries.push_back(std::make_tuple(i_ptr[k], p_ptr[k], x_ptr[k]));
      }

      // sort the entries by column
      std::sort(entries.begin(), entries.end(), [](const std::tuple<int, int, double> &a, const std::tuple<int, int, double> &b) {
        return std::get<1>(a) < std::get<1>(b);
      });

      derived_vcsc_mat->mat = new IVSparse::VCSC<double, int>(entries, nrow, ncol, nnz);
      vcsc_mat = derived_vcsc_mat;

      return;
    }

    if (columnMajor) {
      DerivedVCSC<double, int> *derived_vcsc_mat = new DerivedVCSC<double, int>();
      derived_vcsc_mat->mat = new IVSparse::VCSC<double, int>(x_ptr, i_ptr, p_ptr, nrow, ncol, nnz);
      vcsc_mat = derived_vcsc_mat;
    } else {
      DerivedVCSC<double, int, 0> *derived_vcsc_mat = new DerivedVCSC<double, int, 0>();
      derived_vcsc_mat->mat = new IVSparse::VCSC<double, int, 0>(x_ptr, i_ptr, p_ptr, nrow, ncol, nnz);
      vcsc_mat = derived_vcsc_mat;
    }
  }

  // Constructor to convert a dgCMatrix to VCSC with specified data and index types
  VCSC(const S4 &mat, std::string data_type, std::string index_type) {

    // create the vectors
    IntegerVector i, p, Dim;
    NumericVector x;
    List Dimnames;
    bool columnMajor = true;

    // get sparse matrix type
    std::string mat_type = mat.attr("class");

    if (mat_type == "dgCMatrix") {
      i = mat.slot("i");
      p = mat.slot("p");
      x = mat.slot("x");
      Dim = mat.slot("Dim");
    } else if (mat_type == "dgRMatrix") {
      i = mat.slot("j");
      p = mat.slot("p");
      x = mat.slot("x");
      Dim = mat.slot("Dim");
      columnMajor = false;
    } else {
      stop("Invalid matrix type");
    }

    uint64_t nrow = Dim[0];
    uint64_t ncol = Dim[1];
    uint64_t nnz = x.size();

    // get pointers to the vectors
    int *i_ptr = &i[0];
    int *p_ptr = &p[0];
    double *x_ptr = &x[0];

    if (data_type == "int" && index_type == "int") {
      DerivedVCSC<int, int> *derived_vcsc_mat = new DerivedVCSC<int, int>();
      std::vector<int> x2(x.begin(), x.end());     // values
      int *x2_ptr = &x2[0];
      derived_vcsc_mat->mat = new IVSparse::VCSC<int, int>(x2_ptr, i_ptr, p_ptr, nrow, ncol, nnz);
      vcsc_mat = derived_vcsc_mat;
    } 

    std::vector<uint64_t> double_indices;
    std::vector<uint64_t> double_pointers;
    uint64_t *i2_ptr;
    uint64_t *p2_ptr;
    int index_byte_size = 4;
    if (index_type == "long" || index_type == "uint64_t") {
      index_byte_size = 8;
      double_indices = std::vector<uint64_t>(i.begin(), i.end());
      double_pointers = std::vector<uint64_t>(p.begin(), p.end());
      i2_ptr = &double_indices[0];
      p2_ptr = &double_pointers[0];
    }

    if (data_type == "int") { // ----------------- int ----------------- //
      
      if (index_byte_size == 4) {
        DerivedVCSC<int, int> *derived_vcsc_mat = new DerivedVCSC<int, int>();
        std::vector<int> x2(x.begin(), x.end());     // values
        int *x2_ptr = &x2[0];
        derived_vcsc_mat->mat = new IVSparse::VCSC<int, int>(x2_ptr, i_ptr, p_ptr, nrow, ncol, nnz);
        vcsc_mat = derived_vcsc_mat;
      } else {
        DerivedVCSC<int, uint64_t> *derived_vcsc_mat = new DerivedVCSC<int, uint64_t>();
        std::vector<int> x2(x.begin(), x.end());     // values
        int *x2_ptr = &x2[0];
        derived_vcsc_mat->mat = new IVSparse::VCSC<int, uint64_t>(x2_ptr, i2_ptr, p2_ptr, nrow, ncol, nnz);
        vcsc_mat = derived_vcsc_mat;
      }

    } else if (data_type == "double") { // ----------------- double ----------------- //
      
      if (index_byte_size == 4) {
        DerivedVCSC<double, int> *derived_vcsc_mat = new DerivedVCSC<double, int>();
        derived_vcsc_mat->mat = new IVSparse::VCSC<double, int>(x_ptr, i_ptr, p_ptr, nrow, ncol, nnz);
        vcsc_mat = derived_vcsc_mat;
      } else {
        DerivedVCSC<double, uint64_t> *derived_vcsc_mat = new DerivedVCSC<double, uint64_t>();
        derived_vcsc_mat->mat = new IVSparse::VCSC<double, uint64_t>(x_ptr, i2_ptr, p2_ptr, nrow, ncol, nnz);
        vcsc_mat = derived_vcsc_mat;
      }

    } else if (data_type == "float") { // ----------------- float ----------------- //
      
      if (index_byte_size == 4) {
        DerivedVCSC<float, int> *derived_vcsc_mat = new DerivedVCSC<float, int>();
        std::vector<float> x2(x.begin(), x.end());     // values
        float *x2_ptr = &x2[0];
        derived_vcsc_mat->mat = new IVSparse::VCSC<float, int>(x2_ptr, i_ptr, p_ptr, nrow, ncol, nnz);
        vcsc_mat = derived_vcsc_mat;
      } else {
        DerivedVCSC<float, uint64_t> *derived_vcsc_mat = new DerivedVCSC<float, uint64_t>();
        std::vector<float> x2(x.begin(), x.end());     // values
        float *x2_ptr = &x2[0];
        derived_vcsc_mat->mat = new IVSparse::VCSC<float, uint64_t>(x2_ptr, i2_ptr, p2_ptr, nrow, ncol, nnz);
        vcsc_mat = derived_vcsc_mat;
      }

    } else if (data_type == "long") { //----------------- long ----------------- //
      
      if (index_byte_size == 4) {
        DerivedVCSC<long, int> *derived_vcsc_mat = new DerivedVCSC<long, int>();
        std::vector<long> x2(x.begin(), x.end());     // values
        long *x2_ptr = &x2[0];
        derived_vcsc_mat->mat = new IVSparse::VCSC<long, int>(x2_ptr, i_ptr, p_ptr, nrow, ncol, nnz);
        vcsc_mat = derived_vcsc_mat;
      } else {
        DerivedVCSC<long, uint64_t> *derived_vcsc_mat = new DerivedVCSC<long, uint64_t>();
        std::vector<long> x2(x.begin(), x.end());     // values
        long *x2_ptr = &x2[0];
        derived_vcsc_mat->mat = new IVSparse::VCSC<long, uint64_t>(x2_ptr, i2_ptr, p2_ptr, nrow, ncol, nnz);
        vcsc_mat = derived_vcsc_mat;
      }

    } else if (data_type == "short") { //----------------- short ----------------- //
      
      if (index_byte_size == 4) {
        DerivedVCSC<short, int> *derived_vcsc_mat = new DerivedVCSC<short, int>();
        std::vector<short> x2(x.begin(), x.end());     // values
        short *x2_ptr = &x2[0];
        derived_vcsc_mat->mat = new IVSparse::VCSC<short, int>(x2_ptr, i_ptr, p_ptr, nrow, ncol, nnz);
        vcsc_mat = derived_vcsc_mat;
      } else {
        DerivedVCSC<short, uint64_t> *derived_vcsc_mat = new DerivedVCSC<short, uint64_t>();
        std::vector<short> x2(x.begin(), x.end());     // values
        short *x2_ptr = &x2[0];
        derived_vcsc_mat->mat = new IVSparse::VCSC<short, uint64_t>(x2_ptr, i2_ptr, p2_ptr, nrow, ncol, nnz);
        vcsc_mat = derived_vcsc_mat;
      }

    } else if (data_type == "uint8_t") { //----------------- uint8_t ----------------- //
      
      if (index_byte_size == 4) {
        DerivedVCSC<uint8_t, int> *derived_vcsc_mat = new DerivedVCSC<uint8_t, int>();
        std::vector<uint8_t> x2(x.begin(), x.end());     // values
        uint8_t *x2_ptr = &x2[0];
        derived_vcsc_mat->mat = new IVSparse::VCSC<uint8_t, int>(x2_ptr, i_ptr, p_ptr, nrow, ncol, nnz);
        vcsc_mat = derived_vcsc_mat;
      } else {
        DerivedVCSC<uint8_t, uint64_t> *derived_vcsc_mat = new DerivedVCSC<uint8_t, uint64_t>();
        std::vector<uint8_t> x2(x.begin(), x.end());     // values
        uint8_t *x2_ptr = &x2[0];
        derived_vcsc_mat->mat = new IVSparse::VCSC<uint8_t, uint64_t>(x2_ptr, i2_ptr, p2_ptr, nrow, ncol, nnz);
        vcsc_mat = derived_vcsc_mat;
      }

    } else if (data_type == "uint16_t") { //----------------- uint16_t ----------------- //
      
      if (index_byte_size == 4) {
        DerivedVCSC<uint16_t, int> *derived_vcsc_mat = new DerivedVCSC<uint16_t, int>();
        std::vector<uint16_t> x2(x.begin(), x.end());     // values
        uint16_t *x2_ptr = &x2[0];
        derived_vcsc_mat->mat = new IVSparse::VCSC<uint16_t, int>(x2_ptr, i_ptr, p_ptr, nrow, ncol, nnz);
        vcsc_mat = derived_vcsc_mat;
      } else {
        DerivedVCSC<uint16_t, uint64_t> *derived_vcsc_mat = new DerivedVCSC<uint16_t, uint64_t>();
        std::vector<uint16_t> x2(x.begin(), x.end());     // values
        uint16_t *x2_ptr = &x2[0];
        derived_vcsc_mat->mat = new IVSparse::VCSC<uint16_t, uint64_t>(x2_ptr, i2_ptr, p2_ptr, nrow, ncol, nnz);
        vcsc_mat = derived_vcsc_mat;
      }

    } else if (data_type == "uint16_t") { //----------------- uint16_t ----------------- //
      
      if (index_byte_size == 4) {
        DerivedVCSC<uint16_t, int> *derived_vcsc_mat = new DerivedVCSC<uint16_t, int>();
        std::vector<uint16_t> x2(x.begin(), x.end());     // values
        uint16_t *x2_ptr = &x2[0];
        derived_vcsc_mat->mat = new IVSparse::VCSC<uint16_t, int>(x2_ptr, i_ptr, p_ptr, nrow, ncol, nnz);
        vcsc_mat = derived_vcsc_mat;
      } else {
        DerivedVCSC<uint16_t, uint64_t> *derived_vcsc_mat = new DerivedVCSC<uint16_t, uint64_t>();
        std::vector<uint16_t> x2(x.begin(), x.end());     // values
        uint16_t *x2_ptr = &x2[0];
        derived_vcsc_mat->mat = new IVSparse::VCSC<uint16_t, uint64_t>(x2_ptr, i2_ptr, p2_ptr, nrow, ncol, nnz);
        vcsc_mat = derived_vcsc_mat;
      }

    } else if (data_type == "uint32_t") { //----------------- uint32_t ----------------- //
      
      if (index_byte_size == 4) {
        DerivedVCSC<uint32_t, int> *derived_vcsc_mat = new DerivedVCSC<uint32_t, int>();
        std::vector<uint32_t> x2(x.begin(), x.end());     // values
        uint32_t *x2_ptr = &x2[0];
        derived_vcsc_mat->mat = new IVSparse::VCSC<uint32_t, int>(x2_ptr, i_ptr, p_ptr, nrow, ncol, nnz);
        vcsc_mat = derived_vcsc_mat;
      } else {
        DerivedVCSC<uint32_t, uint64_t> *derived_vcsc_mat = new DerivedVCSC<uint32_t, uint64_t>();
        std::vector<uint32_t> x2(x.begin(), x.end());     // values
        uint32_t *x2_ptr = &x2[0];
        derived_vcsc_mat->mat = new IVSparse::VCSC<uint32_t, uint64_t>(x2_ptr, i2_ptr, p2_ptr, nrow, ncol, nnz);
        vcsc_mat = derived_vcsc_mat;
      }

    } else if (data_type == "uint64_t") { //----------------- uint64_t ----------------- //
      
      if (index_byte_size == 4) {
        DerivedVCSC<uint64_t, int> *derived_vcsc_mat = new DerivedVCSC<uint64_t, int>();
        std::vector<uint64_t> x2(x.begin(), x.end());     // values
        uint64_t *x2_ptr = &x2[0];
        derived_vcsc_mat->mat = new IVSparse::VCSC<uint64_t, int>(x2_ptr, i_ptr, p_ptr, nrow, ncol, nnz);
        vcsc_mat = derived_vcsc_mat;
      } else {
        DerivedVCSC<uint64_t, uint64_t> *derived_vcsc_mat = new DerivedVCSC<uint64_t, uint64_t>();
        std::vector<uint64_t> x2(x.begin(), x.end());     // values
        uint64_t *x2_ptr = &x2[0];
        derived_vcsc_mat->mat = new IVSparse::VCSC<uint64_t, uint64_t>(x2_ptr, i2_ptr, p2_ptr, nrow, ncol, nnz);
        vcsc_mat = derived_vcsc_mat;
      }

    } else {
      
      stop("Invalid data type");

    }
  }

  // Constructor for file input
  // VCSC(std::string filename) {}

  // Copy constructor
  // VCSC(const VCSC &vcsc) {
  //   vcsc_mat = vcsc.vcsc_mat;
  // }

  // IVCSC constructor
  // VCSC(const IVCSC &ivcsc) {}

  //-------------------------------------------------//

  // ------- Destructor ------- //
  ~VCSC() { delete vcsc_mat; }

  /****************************************************
   *                                                   *
   *                                                   *
   *                   Converters                      *
   *                                                   *
   *                                                   *
   *****************************************************/

  // to dgCMatrix
  // S4 to_dgCMatrix() {}

  // // to dgRMatrix
  // S4 to_dgRMatrix() {}

  // // to dgTMatrix
  // S4 to_dgTMatrix() {}

  // to ivcsc
  // IVCSC to_ivcsc() {}

  /****************************************************
   *                                                   *
   *                                                   *
   *                      Getters                      *
   *                                                   *
   *                                                   *
   *****************************************************/

  // get the value at position (i, j)
  double coeff(int i, int j) { return vcsc_mat->coeff(i, j); }

  // rows
  int rows() { return vcsc_mat->rows(); }

  // cols
  int cols() { return vcsc_mat->cols(); }

  // nnz
  int nnz() { return vcsc_mat->nnz(); }

  // innerdim
  int innerdim() { return vcsc_mat->innerdim(); }

  // outerdim
  int outerdim() { return vcsc_mat->outerdim(); }

  // bytesize
  int bytesize() { return vcsc_mat->bytesize(); }

  /****************************************************
   *                                                   *
   *                                                   *
   *               Matrix Manipulation                 *
   *                                                   *
   *                                                   *
   *****************************************************/

  // in place transpose
  void transpose() { vcsc_mat->transpose();}

  // // slice
  // VCSC slice(int start, int end) {}

  // append
  void append(VCSC &other) { vcsc_mat->append(other); } 

  // matrix multiplication
  NumericMatrix mult(NumericMatrix dense_mat) { return vcsc_mat->mult(dense_mat); }

  /*****************************************************
   *                                                   *
   *                                                   *
   *                     Operators                     *
   *                                                   *
   *                                                   *
   *****************************************************/

  // scale
  // VCSC operator*(double scalar) {}

  // // spmm
  // VCSC operator*(NumericMatrix dense_mat) {}

  // equality
  // bool operator==(VCSC &vcsc) {
  //   return vcsc_mat->operator==(*vcsc.vcsc_mat);
  // }

  // // inequality
  // bool operator!=(VCSC &vcsc) {
  //   return vcsc_mat->operator!=(*vcsc.vcsc_mat);
  // }

  // // assignment
  // VCSC operator=(VCSC vcsc) {}

  /*****************************************************
   *                                                   *
   *                                                   *
   *                       Misc                        *
   *                                                   *
   *                                                   *
   *****************************************************/

  // print
  // void print() {}

  // // save
  // void save(std::string filename) {}

  // // load
  // VCSC load(std::string filename) {}

  //------------------------------------------------------

//  private:
  BaseVCSC *vcsc_mat;
};


<<<<<<< HEAD

// // DerivedVCSC methods that have circular dependencies
template <typename T, typename U, bool columnMajor>
void DerivedVCSC<T, U, columnMajor>::append(VCSC& other) {
  IVSparse::VCSC<T, U, columnMajor> *other_mat;
  // other_mat = other.vcsc_mat->mat;
  
  // get number of columns of other
  int other_cols = other.cols();
  
  //print number of added columns
  Rprintf("Adding %d columns\n", other_cols);
}




=======
>>>>>>> c564e1c3
// Expose the VCSC class
RCPP_MODULE(vcsc) {
  class_<VCSC>("VCSC")
    .constructor()
    .constructor<S4>()
    .constructor<S4, std::string, std::string>()
    // .constructor<std::string>()
    // .constructor<VCSC>()
    // // .constructor<IVCSC>()
    // // Add methods here
    // // converter methods
    // .method("to_dgCMatrix", &VCSC::to_dgCMatrix)
    // .method("to_dgRMatrix", &VCSC::to_dgRMatrix)
    // .method("to_dgTMatrix", &VCSC::to_dgTMatrix)
    // // getters
    .method("coeff", &VCSC::coeff)
    .method("rows", &VCSC::rows)
    .method("cols", &VCSC::cols)
    .method("nnz", &VCSC::nnz)
    .method("innerdim", &VCSC::innerdim)
    .method("outerdim", &VCSC::outerdim)
    .method("bytesize", &VCSC::bytesize)
    // // matrix manipulation
    .method("transpose", &VCSC::transpose)
    // .method("slice", &VCSC::slice)
    .method("append", &VCSC::append)
    .method("mult", &VCSC::mult)
    // // operators
    // .method("operator*", &VCSC::operator*)
    // .method("operator*", &VCSC::operator*)
    // .method("operator==", &VCSC::operator==)
    // .method("operator!=", &VCSC::operator!=)
    // .method("operator=", &VCSC::operator=)
    // // misc
    // .method("print", &VCSC::print)
    // .method("save", &VCSC::save)
    // .method("load", &VCSC::load)
    ;
}<|MERGE_RESOLUTION|>--- conflicted
+++ resolved
@@ -2,11 +2,7 @@
 
 using namespace Rcpp;
 
-<<<<<<< HEAD
 class VCSC;
-=======
-// class VCSC;
->>>>>>> c564e1c3
 
 //! Base class
 class BaseVCSC {
@@ -637,7 +633,6 @@
 };
 
 
-<<<<<<< HEAD
 
 // // DerivedVCSC methods that have circular dependencies
 template <typename T, typename U, bool columnMajor>
@@ -655,8 +650,6 @@
 
 
 
-=======
->>>>>>> c564e1c3
 // Expose the VCSC class
 RCPP_MODULE(vcsc) {
   class_<VCSC>("VCSC")
